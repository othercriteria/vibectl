--- conflicted
+++ resolved
@@ -130,18 +130,6 @@
 - Integration with server configuration system
 - Development-friendly defaults
 
-<<<<<<< HEAD
-### Testing (`test_cert_utils.py`)
-- 443 lines of comprehensive test coverage
-- Proper mocking for cryptography dependencies
-- Error scenario testing
-- Integration workflow testing
-
-### Additional TODOs
-- [ ] Add environment variable support for TLS configuration (`VIBECTL_TLS_ENABLED`, `VIBECTL_TLS_CERT_FILE`, `VIBECTL_TLS_KEY_FILE`).
-- [ ] Implement `vibectl-server config` subcommands for showing, setting and validating server configuration as referenced in docs.
-- [ ] Align documentation and code on JWT secret environment variable naming (`VIBECTL_JWT_SECRET` vs `VIBECTL_JWT_SECRET_KEY`).
-=======
 ### Testing Coverage
 - **`test_cert_utils.py`**: 443 lines of comprehensive certificate utility testing
 - **`test_grpc_server.py`**: 902 lines total with extensive TLS test coverage including:
@@ -154,4 +142,8 @@
 - **`test_server_main.py`**: CLI integration testing for TLS commands
 
 All TLS functionality is now fully implemented, tested, and documented. Feature is ready for production use in development environments.
->>>>>>> 75fe6e6c
+
+### Additional TODOs
+- [ ] Add environment variable support for TLS configuration (`VIBECTL_TLS_ENABLED`, `VIBECTL_TLS_CERT_FILE`, `VIBECTL_TLS_KEY_FILE`).
+- [ ] Implement `vibectl-server config` subcommands for showing, setting and validating server configuration as referenced in docs.
+- [ ] Align documentation and code on JWT secret environment variable naming (`VIBECTL_JWT_SECRET` vs `VIBECTL_JWT_SECRET_KEY`).