# Changelog

All notable changes to the vibectl project will be documented in this file.

The format is based on [Keep a Changelog](https://keepachangelog.com/en/1.0.0/),
and this project adheres to [Semantic Versioning](https://semver.org/spec/v2.0.0.html).

## [Unreleased]

<<<<<<< HEAD
## [0.3.1] - 2025-04-14
=======
### Added
- New `port-forward` command for forwarding Kubernetes service ports to local system
  - Basic implementation with support for all standard kubectl port-forward functionality
  - Rich progress display showing connection status and elapsed time
  - Support for vibe-based natural language requests
  - Notification for users when traffic monitoring via proxy is not configured
  - Suppressible warning via `warn_no_proxy` configuration option
- New `wait` command for waiting on specific conditions in Kubernetes
  - Basic implementation with support for all standard kubectl wait functionality
  - Support for vibe-based natural language requests
- Advanced port-forward features planned for future implementation:
  - Proxy layer for analyzing traffic through port-forward connections (Future)
  - Traffic metrics collection for improved troubleshooting (Future)
  - Extended options for port selection and service discovery (Future)
  - Background execution mode for long-running operations (Future)

### Changed
- Switched to asyncio for both `wait` and `port-forward` command implementation
  - Improves scalability for future features
  - Enables non-blocking progress displays
  - Prepares for more complex asynchronous operations
- Updated PLAN_VIBE_PROMPT to not include 'kubectl' in its output
  - Makes it consistent with other prompts
  - Simplifies command handling in code
- Removed command cleaning logic that stripped 'kubectl' and 'vibe' prefixes
  - Relying on clean output from updated prompts instead of defensive code
  - Simplified command handling with fewer edge cases
  - Updated tests to reflect the expectation of clean command output

### Fixed
- Fixed tests for the `wait` command's live display feature
  - Properly mocked CLI and command handler modules
  - Resolved issues with asyncio coroutines in tests
- Fixed `port-forward vibe` command to use live display with connection status
  - Now shows the same live progress display as direct resource port-forward
  - Supports both `--live-display` and `--no-live-display` flags
- Fixed `vibectl vibe` command execution to not include 'vibe' in the executed kubectl command
  - Resolves the error "unknown command 'vibe' for 'kubectl'"
  - Properly strips the 'vibe' command in autonomous mode
  - Updated tests to verify the correct behavior

## [0.3.1] - 2024-05-22
>>>>>>> c36679e9

### Added
- K8s-sandbox example with challenge-based learning for Kubernetes
- Parameterizable difficulty levels for the K8s-sandbox demo
- Verbose mode option for the K8s-sandbox demo
- Heredoc handling for complex command processing

### Changed
- Bumped version from 0.3.0 to 0.3.1
- Improved K8s-sandbox architecture with overseer component
- Simplified command handling and argument parsing
- Enhanced test coverage for memory and output processor modules

### Fixed
- Improved K8s-sandbox challenge detection with direct Kind container access
- Resolved K8s-sandbox demo issues with API keys and poller detection
- Optimized slow tests in test_vibe_delete_confirm.py
- Fixed mock console handling in handle_vibe_request test
- Improved command processing for complex arguments with spaces
- Resolved line length errors in command handling
- Added tests/__init__.py to fix MyPy module detection

## [0.3.0] - 2025-04-12

### Added
- `show-kubectl` flag for controlling kubectl command display
- Model adapter pattern for more flexible LLM integrations
- Initial implementation for improved model selection and key management

### Fixed
- Handle kubeconfig flags and command structure correctly in handle_vibe_request
- Fix slow tests by properly mocking LLM calls
- Improve feature worktree rule to prevent file creation in main workspace
- Properly handle kubectl command output and error cases

### Changed
- Refactor code to use model adapter instead of direct LLM calls
- Extract API key message formatting into helper functions
- Update tests to work with OutputFlags object and new validation

## [0.2.2] - 2025-04-09

### Added
- Package distribution and versioning tools
- Complete PyPI distribution support
- Version management with `bump_version.py` script
- Makefile targets for release management

### Changed
- Bumped version from 0.2.1 to 0.2.2
- Aligned version numbers between pyproject.toml and __init__.py<|MERGE_RESOLUTION|>--- conflicted
+++ resolved
@@ -7,9 +7,6 @@
 
 ## [Unreleased]
 
-<<<<<<< HEAD
-## [0.3.1] - 2025-04-14
-=======
 ### Added
 - New `port-forward` command for forwarding Kubernetes service ports to local system
   - Basic implementation with support for all standard kubectl port-forward functionality
@@ -51,8 +48,7 @@
   - Properly strips the 'vibe' command in autonomous mode
   - Updated tests to verify the correct behavior
 
-## [0.3.1] - 2024-05-22
->>>>>>> c36679e9
+## [0.3.1] - 2025-04-14
 
 ### Added
 - K8s-sandbox example with challenge-based learning for Kubernetes
