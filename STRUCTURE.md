--- conflicted
+++ resolved
@@ -55,26 +55,13 @@
 
 ## Development Workflow
 
-<<<<<<< HEAD
-=======
-The project uses several tools for development:
->>>>>>> 47dde8b6
 1. Git worktrees for parallel feature development
    - Feature branches created from main
    - Worktrees placed in `../worktrees/` directory
    - One feature per worktree for isolated development
 2. Nix/direnv for reproducible development environments
 3. pre-commit hooks for code quality
-<<<<<<< HEAD
 4. pytest for testing with coverage requirements
-5. MyPy for type checking
-6. Ruff for linting
-7. VS Code/Cursor as recommended IDEs
-=======
-4. pytest for testing
-   - pytest-cov for coverage measurement
-   - Coverage requirements enforced at commit time
-   - Documented exclusions with `# pragma: no cover - reason`
 5. MyPy for type checking
 6. Ruff for linting
 7. VS Code/Cursor as recommended IDEs
@@ -90,5 +77,4 @@
 Dependencies are managed through:
 1. `pyproject.toml` for Python dependencies
 2. `flake.nix` for development environment
-3. Virtual environment in `.venv/`
->>>>>>> 47dde8b6
+3. Virtual environment in `.venv/`